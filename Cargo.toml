[package]
name = "dexios"
<<<<<<< HEAD
version = "7.5.0"
=======
version = "7.4.10"
>>>>>>> 458211bf
authors = ["brxken128 <brxken128@tutanota.com>"]
readme = "README.md"
edition = "2021"
description = "Secure, fast and authenticated command-line encryption of files with modern ciphers and an audited encryption backend."
keywords = ["encryption", "utility", "file", "command-line", "secure"]
categories = ["cryptography", "command-line-utilities"]
rust-version = "1.57"
repository = "https://github.com/brxken128/dexios"
homepage = "https://github.com/brxken128/dexios"
documentation = "https://github.com/brxken128/dexios/wiki"
license = "BSD-2-Clause"

# this is for sites other than crates.io, who may still use it
[badges]
maintenance = { status = "actively-developed" }

[dependencies]
aes-gcm = { version = "0.9.4", features = ["stream"] }
clap = { version = "3.1.18", features = ["cargo"] }
anyhow = "1.0.57"
rand = "0.8.5"
rpassword = "6.0.1"
argon2 = "0.4.0"
blake3 = "1.3.1"
secrecy = "0.8.0"
chacha20poly1305 = { version = "0.9.0", features = ["stream"] }
aead = "0.4.3"
zip = { version = "0.6.2", features = ["bzip2"] }
globset = "0.4.8"<|MERGE_RESOLUTION|>--- conflicted
+++ resolved
@@ -1,10 +1,7 @@
 [package]
 name = "dexios"
-<<<<<<< HEAD
 version = "7.5.0"
-=======
-version = "7.4.10"
->>>>>>> 458211bf
+
 authors = ["brxken128 <brxken128@tutanota.com>"]
 readme = "README.md"
 edition = "2021"
